--- conflicted
+++ resolved
@@ -12,9 +12,6 @@
 
 exports[`content-type import command doUpdate should throw an error when unable to update content type during update if a string error is returned by sdk 1`] = `"Error updating content type stored-id: The update action is not available, ensure you have permission to perform this action."`;
 
-<<<<<<< HEAD
-=======
 exports[`content-type import command handler tests should throw an error when no content found in import directory 1`] = `"No content types found in my-empty-dir"`;
 
->>>>>>> 8ddb3df6
 exports[`content-type import command synchronizeContentTypeRepositories should throw an error if content type has an unknown repository 1`] = `"Unable to find a Content Repository named: not-found"`;