--- conflicted
+++ resolved
@@ -123,34 +123,13 @@
   return [allExports, updatedExportsMap];
 };
 
-<<<<<<< HEAD
-=======
-export const promptToOverwriteExports = (updatedExportsMap: { [key: string]: string }[]): Promise<boolean> => {
-  return new Promise((resolve): void => {
-    process.stdout.write('The following files will be overwritten:\n');
-    // display updatedExportsMap as a table of uri x filename
-    new DataPresenter(updatedExportsMap.map(e => ({ 'Schema ID': e.uri, File: e.filename }))).render();
-
-    const rl = readline.createInterface({
-      input: process.stdin,
-      output: process.stdout
-    });
-
-    rl.question('Do you want to continue (y/n)?: ', answer => {
-      rl.close();
-      return resolve(answer === 'y');
-    });
-  });
-};
-
->>>>>>> d684fbfa
 export const processContentTypes = async (
   outputDir: string,
   previouslyExportedContentTypes: { [filename: string]: ContentType },
   contentTypesBeingExported: ContentType[]
 ): Promise<void> => {
   if (contentTypesBeingExported.length === 0) {
-    nothingExportedExit();
+    nothingExportedExit('No content types to export from this hub, exiting.\n');
   }
 
   const [allExports, updatedExportsMap] = getContentTypeExports(
@@ -172,13 +151,7 @@
       delete contentType.id; // do not export id
       writeJsonToFile(filename, contentType);
     }
-<<<<<<< HEAD
     tableStream.write([filename, contentType.contentTypeUri || '', status]);
-=======
-    process.stdout.write('\n');
-  } else {
-    process.stdout.write('No content types to export from this hub, exiting.\n');
->>>>>>> d684fbfa
   }
   process.stdout.write('\n');
 };
