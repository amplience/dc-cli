--- conflicted
+++ resolved
@@ -151,35 +151,6 @@
       );
     });
 
-<<<<<<< HEAD
-=======
-    it('should fail when getting assets does not work a certain number of times in a row', async () => {
-      MockContentHub.throwOnAssetList = true;
-      const rewriter = new MediaRewriter({ clientId: '', clientSecret: '', hubId: '' }, exampleLinks);
-
-      await expect(rewriter.rewrite()).rejects.toThrowErrorMatchingInlineSnapshot(
-        `"Request for assets failed after 3 attempts: Simulated asset list error."`
-      );
-
-      expect(MockContentHub.requests).toMatchInlineSnapshot(`
-        Array [
-          Object {
-            "n": 4,
-            "q": "(name:/imageProperty|imageNested|imageArray1|imageArray2/)",
-          },
-          Object {
-            "n": 4,
-            "q": "(name:/imageProperty|imageNested|imageArray1|imageArray2/)",
-          },
-          Object {
-            "n": 4,
-            "q": "(name:/imageProperty|imageNested|imageArray1|imageArray2/)",
-          },
-        ]
-      `);
-    });
-
->>>>>>> bed6edc7
     it('should make multiple asset requests if the query gets too long (3000 chars)', async () => {
       const expectedCharLimit = 3000;
       const expectedRequests = 3;
