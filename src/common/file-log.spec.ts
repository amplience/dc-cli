import { FileLog, setVersion } from './file-log';
import { readFile, exists, unlink } from 'fs';
import { promisify } from 'util';
import { ensureDirectoryExists } from './import/directory-utils';

setVersion('test-ver');

describe('file-log', () => {
  describe('file-log tests', () => {
    it('should create a log file when filename is specified, and closed', async () => {
      const log = new FileLog('file.log').open();
      log.appendLine('Test Message');
      const writeSpy = jest.spyOn(log, 'writeToFile').mockImplementation(() => Promise.resolve(true));
      await log.close();

      expect(writeSpy).toBeCalled();
    });

    it('should not create a log file when filename is null, and closed', async () => {
      const log = new FileLog().open();
      log.appendLine('Test Message');
      const writeSpy = jest.spyOn(log, 'writeToFile').mockImplementation(() => Promise.resolve(true));
      await log.close();

      expect(writeSpy).not.toBeCalled();
    });

    it('should embed the date in the filename', async () => {
      jest.spyOn(Date, 'now').mockImplementation(() => 1234);
      await ensureDirectoryExists(`temp_${process.env.JEST_WORKER_ID}/`);

      const log = new FileLog(`temp_${process.env.JEST_WORKER_ID}/FileWithDate-<DATE>.log`).open();
      log.appendLine('Test Message');
      await log.close();

<<<<<<< HEAD
      expect(await promisify(exists)('temp/FileWithDate-1234.log')).toBeTruthy();
      expect(await promisify(readFile)('temp/FileWithDate-1234.log', { encoding: 'utf-8' })).toMatchInlineSnapshot(`
        "// dc-cli test-ver - temp/FileWithDate-1234.log
        // Test Message
        SUCCESS"
      `);

      await promisify(unlink)('temp/FileWithDate-1234.log');
=======
      expect(await promisify(exists)(`temp_${process.env.JEST_WORKER_ID}/FileWithDate-1234.log`)).toBeTruthy();
      await promisify(unlink)(`temp_${process.env.JEST_WORKER_ID}/FileWithDate-1234.log`);
>>>>>>> e322f5d0
    });

    it('should only save the log after it has been closed as many times as it was opened', async () => {
      const log = new FileLog('notYet.log').open();

      // Add a nested open.
      log.open();

      log.appendLine('Test Message');
      const writeSpy = jest.spyOn(log, 'writeToFile').mockImplementation(() => Promise.resolve(true));
      await log.close();

      expect(writeSpy).not.toBeCalled(); // There is still a user, shouldn't save yet.

      await log.close();

      expect(writeSpy).toBeCalled();
    });

    it('should not save a log file if false is provided to the close method, and it is the last close', async () => {
      const log = new FileLog('noWrite.log').open();
      log.appendLine('Test Message');
      const writeSpy = jest.spyOn(log, 'writeToFile').mockImplementation(() => Promise.resolve(true));
      await log.close(false);

      expect(writeSpy).not.toBeCalled();
    });
  });
});<|MERGE_RESOLUTION|>--- conflicted
+++ resolved
@@ -33,19 +33,14 @@
       log.appendLine('Test Message');
       await log.close();
 
-<<<<<<< HEAD
-      expect(await promisify(exists)('temp/FileWithDate-1234.log')).toBeTruthy();
+      expect(await promisify(exists)(`temp_${process.env.JEST_WORKER_ID}/FileWithDate-1234.log`)).toBeTruthy();
       expect(await promisify(readFile)('temp/FileWithDate-1234.log', { encoding: 'utf-8' })).toMatchInlineSnapshot(`
         "// dc-cli test-ver - temp/FileWithDate-1234.log
         // Test Message
         SUCCESS"
       `);
 
-      await promisify(unlink)('temp/FileWithDate-1234.log');
-=======
-      expect(await promisify(exists)(`temp_${process.env.JEST_WORKER_ID}/FileWithDate-1234.log`)).toBeTruthy();
       await promisify(unlink)(`temp_${process.env.JEST_WORKER_ID}/FileWithDate-1234.log`);
->>>>>>> e322f5d0
     });
 
     it('should only save the log after it has been closed as many times as it was opened', async () => {
