import fetch from 'node-fetch';
import { Oauth2AuthHeaderProvider, ContentItem } from 'dc-management-sdk-js';
import { PublishingJob, PublishQueue } from './publish-queue';
import * as publishQueueModule from './publish-queue';

jest.mock('node-fetch');
jest.mock('dc-management-sdk-js/build/main/lib/oauth2/services/Oauth2AuthHeaderProvider');

interface PublishTemplate {
  href: string;
  status: number;
  statusText: string;
  headers?: Map<string, string>;

  jsonProvider: (template: PublishTemplate) => PublishingJob;
}

const defaultTemplate: PublishTemplate = {
  href: '',
  status: 404,
  statusText: 'NOT_FOUND',

  jsonProvider: () => {
    throw new Error('Not valid JSON');
  }
};

describe('publish-queue', () => {
  describe('publishing tests', () => {
    let totalPolls = 0;
    let totalRequests = 0;
    let authRequests = 0;

    beforeEach((): void => {
      totalRequests = 0;
      totalPolls = 0;
      authRequests = 0;

      jest.spyOn(publishQueueModule, 'delay').mockResolvedValue();
    });

    afterEach((): void => {
      jest.resetAllMocks();
    });

    // should wait for all publishes to complete when calling waitForAll

    function sharedMock(templates: PublishTemplate[]): void {
      (Oauth2AuthHeaderProvider.prototype.getAuthHeader as jest.Mock).mockImplementation(() => {
        authRequests++;
<<<<<<< HEAD
        // eslint-disable-next-line @typescript-eslint/camelcase
        const result = 'bearer token-example';
=======
        const result: AccessToken = { access_token: 'token-example', expires_in: 99999, refresh_token: 'refresh' };
>>>>>>> e32621c6
        return Promise.resolve(result);
      });

      // eslint-disable-next-line @typescript-eslint/no-explicit-any
      (fetch as any as jest.Mock).mockImplementation((href, options) => {
        const template: PublishTemplate = templates.find(template => template.href == href) || defaultTemplate;
        if (options.headers['Authorization'] != 'bearer token-example') {
          throw new Error('Not authorized!');
        }

        totalRequests++;

        return Promise.resolve({
          status: template.status,
          statusText: template.statusText,
          headers: template.headers,
          json: jest.fn().mockImplementation(() => Promise.resolve(template.jsonProvider(template))),
          text: jest.fn().mockResolvedValue('Error Text')
        });
      });
    }

    function getPublishableItem(id: string): ContentItem {
      return new ContentItem({
        id: id,
        _links: {
          publish: {
            href: '//publish-' + id
          }
        }
      });
    }

    function publishStartTemplate(href: string, location: string): PublishTemplate {
      return {
        href: href,
        status: 204,
        statusText: 'No Content',
        headers: new Map([['Location', location]]),

        jsonProvider: (): PublishingJob => {
          throw new Error('No body');
        }
      };
    }

    function progressStepsTemplate(href: string, polls: number, fail?: boolean | number): PublishTemplate {
      let callNumber = 0;

      return {
        href: href,
        status: 200,
        statusText: 'OK',

        jsonProvider: (): PublishingJob => {
          const result: PublishingJob = {
            id: href,
            scheduledDate: '',
            createdDate: '',
            createdBy: '',
            state: 'PREPARING',
            _links: { self: { href } }
          };

          totalPolls++;

          if (typeof fail === 'number' && fail == callNumber) {
            callNumber++;
            throw new Error('Data does not parse.');
          } else {
            if (callNumber == 0 && polls > 1) {
              result.state = 'PREPARING';
            } else if (callNumber < polls - 1) {
              result.state = 'PUBLISHING';
            } else {
              result.state = fail === true ? 'FAILED' : 'COMPLETED';
            }
          }

          callNumber++;

          return result;
        }
      };
    }

    function multiMock(count: number, polls: number): ContentItem[] {
      const items: ContentItem[] = [];
      const templates: PublishTemplate[] = [];

      for (let i = 0; i < count; i++) {
        templates.push(publishStartTemplate(`//publish-id${i}`, `//publishJob-id${i}`));
        templates.push(progressStepsTemplate(`//publishJob-id${i}`, polls));

        items.push(getPublishableItem(`id${i}`));
      }

      sharedMock(templates);

      return items;
    }

    function makeQueue(maxWaiting: number): PublishQueue {
      const queue = new PublishQueue({ clientId: 'id', clientSecret: 'secret', hubId: 'hub' });
      queue.attemptDelay = 0;
      queue.maxWaiting = maxWaiting;

      return queue;
    }

    it('should request a publish using the REST api, with authentication given by the creation arguments', async () => {
      const item1 = getPublishableItem('id1');
      sharedMock([
        publishStartTemplate('//publish-id1', '//publishJob-id1'),
        progressStepsTemplate('//publishJob-id1', 3)
      ]);

      const queue = makeQueue(10);

      await queue.publish(item1);

      await queue.waitForAll();

      expect(authRequests).toBeGreaterThan(0);
      expect(totalRequests).toEqual(4);
      expect(totalPolls).toEqual(3);
    });

    it('should wait for publish completion when hitting the concurrent limit and attempting to publish more', async () => {
      const items = multiMock(10, 1); // 10 items, return success on the first poll (instant publish)

      const queue = makeQueue(5); // After 5 concurrent requests, start waiting.

      for (let i = 0; i < items.length; i++) {
        await queue.publish(items[i]);

        // Starts polling when i == 5, and each time we continue one job has completed.
        expect(totalPolls).toEqual(Math.max(0, i - 4));
      }

      await queue.waitForAll();

      expect(totalPolls).toEqual(10);
    });

    it('should never wait for publish completion between publishes when less than the concurrent limit', async () => {
      const items = multiMock(10, 1); // 10 items, return success on the first poll (instant publish)

      const queue = makeQueue(15); // After 15 concurrent requests, start waiting.

      for (let i = 0; i < items.length; i++) {
        await queue.publish(items[i]);
      }

      expect(totalPolls).toEqual(0);

      await queue.waitForAll();

      expect(totalPolls).toEqual(10);
    });

    it('should complete immediately when calling waitForAll with no publishes in progress', async () => {
      const queue = makeQueue(15); // After 15 concurrent requests, start waiting.

      await queue.waitForAll();

      expect(totalPolls).toEqual(0);
    });

    it('should throw an error when publish link is not present', async () => {
      const item1 = getPublishableItem('id1');
      // eslint-disable-next-line @typescript-eslint/no-explicit-any
      (item1 as any)._links = {};
      sharedMock([
        publishStartTemplate('//publish-id1', '//publishJob-id1'),
        progressStepsTemplate('//publishJob-id1', 3)
      ]);

      const queue = makeQueue(15);

      let threw = false;
      try {
        await queue.publish(item1);
      } catch (e) {
        threw = true;
      }

      expect(threw).toBeTruthy();

      await queue.waitForAll();

      expect(totalPolls).toEqual(0);
    });

    it('should throw an error when publish POST response headers do not include a Location for the job status', async () => {
      const item1 = getPublishableItem('id1');
      sharedMock([
        {
          href: '//publish-id1',
          status: 204,
          statusText: 'No Content',
          headers: new Map(),

          jsonProvider: (): PublishingJob => {
            throw new Error('No body');
          }
        },
        progressStepsTemplate('//publishJob-id1', 3)
      ]);

      const queue = makeQueue(15);

      let threw = false;
      try {
        await queue.publish(item1);
      } catch (e) {
        threw = true;
      }

      expect(threw).toBeTruthy();

      await queue.waitForAll();

      expect(totalPolls).toEqual(0);
    });

    it('should throw an error when publish fails to start (request is not OK)', async () => {
      const item1 = getPublishableItem('id1');
      sharedMock([
        {
          href: '//publish-id1',
          status: 500,
          statusText: 'Internal Server Error',

          jsonProvider: (): PublishingJob => {
            throw new Error('No body');
          }
        },
        progressStepsTemplate('//publishJob-id1', 3)
      ]);

      const queue = makeQueue(15);

      let threw = false;
      try {
        await queue.publish(item1);
      } catch (e) {
        threw = true;
      }

      expect(threw).toBeTruthy();

      await queue.waitForAll();

      expect(totalPolls).toEqual(0);
    });

    it('should ignore an attempt waiting for job status if fetching it does not succeed, and request again later as usual', async () => {
      const item1 = getPublishableItem('id1');

      sharedMock([
        publishStartTemplate('//publish-id1', '//publishJob-id1'),
        progressStepsTemplate('//publishJob-id1', 3, 1)
      ]);

      const queue = makeQueue(15);

      await queue.publish(item1);

      await queue.waitForAll();

      expect(queue.failedJobs.length).toEqual(0);
      expect(totalPolls).toEqual(3);
      expect(totalRequests).toEqual(4);
    });

    it('should report failed publishes in the failedJobs list', async () => {
      const item1 = getPublishableItem('id1');
      const item2 = getPublishableItem('id2'); // fails
      const item3 = getPublishableItem('id3'); // fails

      sharedMock([
        publishStartTemplate('//publish-id1', '//publishJob-id1'),
        progressStepsTemplate('//publishJob-id1', 1),
        publishStartTemplate('//publish-id2', '//publishJob-id2'),
        progressStepsTemplate('//publishJob-id2', 1, true),
        publishStartTemplate('//publish-id3', '//publishJob-id3'),
        progressStepsTemplate('//publishJob-id3', 1, true)
      ]);

      const queue = makeQueue(15);

      await queue.publish(item1);
      await queue.publish(item2);
      await queue.publish(item3);

      await queue.waitForAll();

      expect(queue.failedJobs.length).toEqual(2);
      expect(queue.failedJobs[0].item).toEqual(item2);
      expect(queue.failedJobs[1].item).toEqual(item3);
      expect(totalPolls).toEqual(3);
      expect(totalRequests).toEqual(6);
    });

    it('should still correctly waitForAll if a previous publish is waiting to start', async () => {
      const items = multiMock(10, 1); // 10 items, return success on the first poll (instant publish)

      const queue = makeQueue(5); // After 5 concurrent requests, start waiting.

      for (let i = 0; i < items.length; i++) {
        // Deliberately avoid waiting after starting the first publish that would have to wait.
        // This is an unlikely situation, but handling it consistently is useful.

        if (i < 5) {
          await queue.publish(items[i]);
        } else {
          queue.publish(items[i]);
        }
      }

      await queue.waitForAll();

      expect(totalPolls).toEqual(10);

      // Since we process requests instantly, the rate limit delay will be hit for each publish.
      expect(publishQueueModule.delay).toHaveBeenCalledTimes(5);
    });

    it('should error publishes when waiting for a publish job exceeds the maxAttempts number', async () => {
      const items = multiMock(10, 5); // 10 items, return success on the 5th poll (after our limit)

      const queue = makeQueue(5); // After 5 concurrent requests, start waiting.
      queue.maxAttempts = 2;

      for (let i = 0; i < items.length; i++) {
        await queue.publish(items[i]);

        if (queue.failedJobs.length > 0) {
          // The first job should have failed.
          expect(i).toEqual(5); // We only waited for the first job after 0-4 were in the queue.
          expect(queue.failedJobs[0].item).toBe(items[0]);
          break;
        }

        expect(i).toBeLessThan(5);
      }

      await queue.waitForAll();

      expect(totalPolls).toEqual(12); // 6 total publish requests. 2 waits before each before giving up.
      expect(queue.failedJobs.length).toEqual(6);
    });
  });
});<|MERGE_RESOLUTION|>--- conflicted
+++ resolved
@@ -48,12 +48,8 @@
     function sharedMock(templates: PublishTemplate[]): void {
       (Oauth2AuthHeaderProvider.prototype.getAuthHeader as jest.Mock).mockImplementation(() => {
         authRequests++;
-<<<<<<< HEAD
         // eslint-disable-next-line @typescript-eslint/camelcase
         const result = 'bearer token-example';
-=======
-        const result: AccessToken = { access_token: 'token-example', expires_in: 99999, refresh_token: 'refresh' };
->>>>>>> e32621c6
         return Promise.resolve(result);
       });
 
