--- conflicted
+++ resolved
@@ -16,11 +16,7 @@
 
 exports[`error handler tests HttpErrors should display sdk http 401 error 1`] = `
 "
-<<<<<<< HEAD
-Error: Unauthorized - Please ensure your client ID & secret or PAT token is correct."
-=======
-2025-02-24T01:01:01.001Z Error: Unauthorized - Please ensure your client ID & secret are correct."
->>>>>>> e32621c6
+2025-02-24T01:01:01.001Z Error: Unauthorized - Please ensure your client ID & secret or PAT token are correct."
 `;
 
 exports[`error handler tests HttpErrors should display sdk http 403 error (with request) 1`] = `
