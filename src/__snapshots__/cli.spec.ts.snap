--- conflicted
+++ resolved
@@ -4,19 +4,6 @@
 "dc-cli <command>
 
 Commands:
-<<<<<<< HEAD
-  dc-cli configure            Saves the configuration options to a file
-  dc-cli content-item         Content Item
-  dc-cli content-repository   Content Repository
-  dc-cli content-type-schema  Content Type Schema
-  dc-cli content-type         Content Type
-  dc-cli event                Event
-  dc-cli extension            Extension
-  dc-cli hub                  Hub
-  dc-cli job                  Job
-  dc-cli search-index         Search Index
-  dc-cli settings             Settings
-=======
   dc-cli configure                  Saves the configuration options to a file
   dc-cli content-item               Content Item
   dc-cli content-repository         Content Repository
@@ -29,7 +16,6 @@
   dc-cli linked-content-repository  Linked Content Repository
   dc-cli search-index               Search Index
   dc-cli settings                   Settings
->>>>>>> 185eb1cd
 
 Options:
   --help     Show help                                                 [boolean]
