# dc-cli

Command line interface for Amplience Dynamic Content service.

## Description

**dc-cli** is a command line interface application for Amplience Dynamic Content management APIs.

Run `dc-cli --help` to get a list of available commands.

<!-- MarkdownTOC levels="2,3" autolink="true" -->

- [Installation](#installation)
- [Configuration](#configuration)
  - [Options](#options)
- [Command categories](#command-categories)
  - [content-type-schema](#content-type-schema)
  - [content-type](#content-type)
  - [content-item](#content-item)
  - [publish](#publish)
  - [extension](#extension)
  - [search-index](#search-index)
  - [content-repository](#content-repository)
  - [event](#event)
  - [settings](#settings)
  - [hub](#hub)
- [Building the CLI](#building-the-cli)
- [Required permissions](#required-permissions)

<!-- /MarkdownTOC -->

## Installation

Installing the DC CLI from the NPM package manager can be achieved using the following command:

```bash
npm install -g @amplience/dc-cli
```

Or you can download the executable for your operating system on the [releases page](https://github.com/amplience/dc-cli/releases).

## Configuration

**dc-cli** requires a valid set of Amplience client credentials and hub ID (`--hubId`) to operate. You can authenticate using either a client ID and secret (`--clientId` & `--clientSecret`) or a personal access token (`--patToken`).

These parameters must be set using one of the following commands before using the CLI:

`dc-cli configure --clientId <YOUR_CLIENT_ID> --clientSecret <YOUR_CLIENT_SECRET> --hubId <YOUR_HUB_ID>`

`dc-cli configure --patToken <YOUR_PERSONAL_ACCESS_TOKEN> --hubId <YOUR_HUB_ID>`

Some commands (`content-item copy`, `content-item move`, & `hub-clone`) enable the export and import of content with a single command. These take additional options for the client credentials (`--dstClientId` & `--dstSecret`) and hub ID (`--dstHubId`) of a distinct Dynamic Content hub. If no destination options are provided, the destination for these commands will be the same as the source.

Once the tool has been configured the individual parameters can be overwritten by supplying them when running any of the commands, e.g `dc-cli <command> <action> --hubId <YOUR_HUB_ID>`.

By default the configuration is saved to a file in the directory `<HOME_DIR>/.amplience/`, this can be overridden using the `--config` option.

### Options

| Option Name    | Type                                                       | Description                                                                           |
| -------------- | ---------------------------------------------------------- | ------------------------------------------------------------------------------------- |
| --version      | [boolean]                                                  | Show version number                                                                   |
| --clientId     | [string]<br />[required]                                   | Client ID for the source hub                                                          |
| --clientSecret | [string]<br />[required]                                   | Client secret for the source hub                                                      |
| --patToken     | [string]<br />[required]                                   | Personal access token for the source hub                                              |
| --hubId        | [string]<br />[required]                                   | Hub ID for the source hub                                                             |
| --config       | [string]<br />[default: "~/.amplience/dc-cli-config.json"] | Path to JSON config file                                                              |
| --help         | [boolean]                                                  | Show help                                                                             |
| --logFile      | [string]<br />[default: (generated-value)]                 | Path to a log file to write to.                                                       |
| --dstHubId     | [string]                                                   | Destination hub ID. If not specified, it will be the same as the source.              |
| --dstClientId  | [string]                                                   | Destination account's client ID. If not specified, it will be the same as the source. |
| --dstSecret    | [string]                                                   | Destination account's secret. Must be used alongside dstClientId.                     |

#### Examples

##### Create/Update configuration file for single hub using client ID and secret

`dc-cli configure --clientId foo --clientSecret bar --hubId baz`

##### Create/Update configuration file for single hub using personal access token

`dc-cli configure --patToken foo --hubId baz`

##### Create/Update configuration file for two-hub usage (copy/move/clone)

`dc-cli configure --clientId foo --clientSecret bar --hubId baz --dstClientId qux --dstSecret quux --dstHubId quuz`

#### Alternative Configuration using `hub` command

Using the [**hub**](docs/HUB.md) subcommand, you can save hub configurations for retrieval later.

This command adds a hub with the supplied credentials:

`dc-cli hub add --clientId <clientId> --clientSecret <clientSecret> --hubId <hubId>`

Then, to use the hub, you can refer to it by name or part of the hub ID:

`dc-cli hub use <hubIdOrName>`

## Command categories

### content-type-schema

This category includes interactions with content type schemas.

These commands can be used to retrieve information on one or more schemas, create new schemas, export and import schemas from an individual hub, as well as archiving and unarchiving schemas.

[View commands for **content-type-schema**](docs/CONTENT-TYPE-SCHEMA.md)

### content-type

This category includes interactions with content types.

These commands can be used to retrieve information on one or more types, register new types or update existing ones, export and import types from an individual hub, as well as archiving and unarchiving types.

Before importing content types you must ensure that a valid [content type schema](#content-type-schema) exists in the destination hub for each type.

[View commands for **content-type**](docs/CONTENT-TYPE.md)

### content-item

This category includes interactions with content items.

These commands can be used to export and import content from an individual hub, copy and move items between hubs, as well as archiving and unarchiving content.

Before importing, copying, or moving content you must ensure that a valid [content type](#content-type) exists in the destination hub for each content item.

[View commands for **content-item**](docs/CONTENT-ITEM.md)

<<<<<<< HEAD
### publish

This category includes interactions with content items.

These commands can be used to publish content from an individual hub.

[View commands for **content-item publish**](docs/PUBLISH.md)
=======
>>>>>>> 91673b73

### extension

This category includes interactions with Dynamic Content's UI Extensions, and can be used to export and import extensions from an individual hub.

[View commands for **extension**](docs/EXTENSION.md)

### search-index

This category includes interactions with Algolia search indexes for Dynamic Content, and can be used to export and import indexes from an individual hub.

[View commands for **search-index**](docs/SEARCH-INDEX.md)

### content-repository

This category includes interactions with Dynamic Content's repositories.

These commands can be used to get details for a specific repository, list multiple repositories, or assign or unassign content types from a repository.

[View commands for **content-repository**](docs/CONTENT-REPOSITORY.md)

### event

This category includes interactions with Dynamic Content's events and its constituent parts (Editions, Slots, and Snapshots). These commands can be used to export and import events, and to archive events.

[View commands for **event**](docs/EVENT.md)

### settings

This category includes interactions with the supporting properties of a Dynamic Content hub. These commands can be used to export and import a hub's breakpoint settings for visualization, preview applications, workflow states, and locales.

[View commands for **settings**](docs/SETTINGS.md)

### hub

This category includes interactions with Dynamic Content's hubs in their entirety.

These commands can be used to copy a hub's settings and content in their entirety to another hub, or to archive all parts of a hub which can be archived.

Additionally, these commands may be used to store and retrieve hub configurations.

[View commands for **hub**](docs/HUB.md)

## Building the CLI

We have included some NPM scripts to help create various installations of the CLI.

- [Guide to building the CLI](docs/BUILDING_THE_CLI.md)

## Required permissions

Outlined below are the detailed permissions required to run each command of the CLI. To request an API key to run the CLI, please contact Amplience support.

| Command                                           | Required ACL(s)                                             | Required Functional Permission(s)                                                                                        |
| ------------------------------------------------- | ----------------------------------------------------------- | ------------------------------------------------------------------------------------------------------------------------ |
| `configure`                                       | Hub&nbsp;-&nbsp;READ                                        |                                                                                                                          |
| `content-repositories get <id>`                   | Hub&nbsp;-&nbsp;READ                                        | CONTENT:FUNCTIONAL:REPOSITORY:READ                                                                                       |
| `content-repositories list`                       | Hub&nbsp;-&nbsp;READ                                        | CONTENT:FUNCTIONAL:REPOSITORY:READ                                                                                       |
| `content-repositories assign-content-type <id>`   | ContentRepository&nbsp;-&nbsp;EDIT<br/>Hub&nbsp;-&nbsp;READ | CONTENT:FUNCTIONAL:REPOSITORY:EDIT                                                                                       |
| `content-repositories unassign-content-type <id>` | ContentRepository&nbsp;-&nbsp;EDIT<br/>Hub&nbsp;-&nbsp;READ | CONTENT:FUNCTIONAL:REPOSITORY:EDIT                                                                                       |
| `content-type get <id>`                           | Hub&nbsp;-&nbsp;READ                                        | CONTENT:FUNCTIONAL:CONTENT_TYPE:READ                                                                                     |
| `content-type list`                               | Hub&nbsp;-&nbsp;READ                                        | CONTENT:FUNCTIONAL:CONTENT_TYPE:READ                                                                                     |
| `content-type register`                           | Hub&nbsp;-&nbsp;READ                                        | CONTENT:FUNCTIONAL:CONTENT_TYPE:CREATE                                                                                   |
| `content-type sync <id>`                          | Hub&nbsp;-&nbsp;READ                                        | CONTENT:FUNCTIONAL:CONTENT_TYPE:EDIT                                                                                     |
| `content-type update <id>`                        | Hub&nbsp;-&nbsp;READ                                        | CONTENT:FUNCTIONAL:CONTENT_TYPE:EDIT                                                                                     |
| `content-type import <dir>`                       | ContentRepository&nbsp;-&nbsp;EDIT<br/>Hub&nbsp;-&nbsp;READ | CONTENT:FUNCTIONAL:CONTENT_TYPE:READ<br/>CONTENT:FUNCTIONAL:CONTENT_TYPE:CREATE<br/>CONTENT:FUNCTIONAL:CONTENT_TYPE:EDIT |
| `content-type export <dir>`                       | Hub&nbsp;-&nbsp;READ                                        | CONTENT:FUNCTIONAL:CONTENT_TYPE:READ                                                                                     |
| `content-type-schema create`                      | Hub&nbsp;-&nbsp;READ                                        | CONTENT:FUNCTIONAL:CONTENT_TYPE:CREATE                                                                                   |
| `content-type-schema get <id>`                    | Hub&nbsp;-&nbsp;READ                                        | CONTENT:FUNCTIONAL:CONTENT_TYPE:READ                                                                                     |
| `content-type-schema list`                        | Hub&nbsp;-&nbsp;READ                                        | CONTENT:FUNCTIONAL:CONTENT_TYPE:READ                                                                                     |
| `content-type-schema update <id>`                 | Hub&nbsp;-&nbsp;READ                                        | CONTENT:FUNCTIONAL:CONTENT_TYPE:EDIT                                                                                     |
| `content-type-schema import <dir>`                | Hub&nbsp;-&nbsp;READ                                        | CONTENT:FUNCTIONAL:CONTENT_TYPE:READ<br/>CONTENT:FUNCTIONAL:CONTENT_TYPE:CREATE<br/>CONTENT:FUNCTIONAL:CONTENT_TYPE:EDIT |<|MERGE_RESOLUTION|>--- conflicted
+++ resolved
@@ -10,22 +10,28 @@
 
 <!-- MarkdownTOC levels="2,3" autolink="true" -->
 
-- [Installation](#installation)
-- [Configuration](#configuration)
-  - [Options](#options)
-- [Command categories](#command-categories)
-  - [content-type-schema](#content-type-schema)
-  - [content-type](#content-type)
-  - [content-item](#content-item)
-  - [publish](#publish)
-  - [extension](#extension)
-  - [search-index](#search-index)
-  - [content-repository](#content-repository)
-  - [event](#event)
-  - [settings](#settings)
-  - [hub](#hub)
-- [Building the CLI](#building-the-cli)
-- [Required permissions](#required-permissions)
+- [dc-cli](#dc-cli)
+  - [Description](#description)
+  - [Installation](#installation)
+  - [Configuration](#configuration)
+    - [Options](#options)
+      - [Examples](#examples)
+        - [Create/Update configuration file for single hub using client ID and secret](#createupdate-configuration-file-for-single-hub-using-client-id-and-secret)
+        - [Create/Update configuration file for single hub using personal access token](#createupdate-configuration-file-for-single-hub-using-personal-access-token)
+        - [Create/Update configuration file for two-hub usage (copy/move/clone)](#createupdate-configuration-file-for-two-hub-usage-copymoveclone)
+      - [Alternative Configuration using `hub` command](#alternative-configuration-using-hub-command)
+  - [Command categories](#command-categories)
+    - [content-type-schema](#content-type-schema)
+    - [content-type](#content-type)
+    - [content-item](#content-item)
+    - [extension](#extension)
+    - [search-index](#search-index)
+    - [content-repository](#content-repository)
+    - [event](#event)
+    - [settings](#settings)
+    - [hub](#hub)
+  - [Building the CLI](#building-the-cli)
+  - [Required permissions](#required-permissions)
 
 <!-- /MarkdownTOC -->
 
@@ -126,17 +132,6 @@
 Before importing, copying, or moving content you must ensure that a valid [content type](#content-type) exists in the destination hub for each content item.
 
 [View commands for **content-item**](docs/CONTENT-ITEM.md)
-
-<<<<<<< HEAD
-### publish
-
-This category includes interactions with content items.
-
-These commands can be used to publish content from an individual hub.
-
-[View commands for **content-item publish**](docs/PUBLISH.md)
-=======
->>>>>>> 91673b73
 
 ### extension
 
